﻿/*
 * QUANTCONNECT.COM - Democratizing Finance, Empowering Individuals.
 * Lean Algorithmic Trading Engine v2.0. Copyright 2014 QuantConnect Corporation.
 * 
 * Licensed under the Apache License, Version 2.0 (the "License"); 
 * you may not use this file except in compliance with the License.
 * You may obtain a copy of the License at http://www.apache.org/licenses/LICENSE-2.0
 * 
 * Unless required by applicable law or agreed to in writing, software
 * distributed under the License is distributed on an "AS IS" BASIS,
 * WITHOUT WARRANTIES OR CONDITIONS OF ANY KIND, either express or implied.
 * See the License for the specific language governing permissions and
 * limitations under the License.
 *
*/

using System;
using System.Collections.Generic;
using System.Linq;
using QuantConnect.Data;
using QuantConnect.Data.UniverseSelection;
<<<<<<< HEAD
=======
using QuantConnect.Data.Auxiliary;
>>>>>>> 391e42de
using QuantConnect.Interfaces;

namespace QuantConnect.Lean.Engine.DataFeeds.Enumerators.Factories
{
    /// <summary>
    /// Provides a default implementation of <see cref="ISubscriptionEnumeratorFactory"/> that uses
    /// <see cref="BaseData"/> factory methods for reading sources
    /// </summary>
    public class BaseDataSubscriptionEnumeratorFactory : ISubscriptionEnumeratorFactory
    {
        private readonly Func<SubscriptionRequest, IEnumerable<DateTime>> _tradableDaysProvider;
        private readonly MapFileResolver _mapFileResolver;
        private readonly IFactorFileProvider _factorFileProvider;

        /// <summary>
        /// Initializes a new instance of the <see cref="BaseDataSubscriptionEnumeratorFactory"/> class
        /// </summary>
        /// <param name="tradableDaysProvider">Function used to provide the tradable dates to be enumerator.
        /// Specify null to default to <see cref="SubscriptionRequest.TradableDays"/></param>
        public BaseDataSubscriptionEnumeratorFactory(MapFileResolver mapFileResolver, IFactorFileProvider factorFileProvider, Func<SubscriptionRequest, IEnumerable<DateTime>> tradableDaysProvider = null)
        {
            _tradableDaysProvider = tradableDaysProvider ?? (request => request.TradableDays);
            _mapFileResolver = mapFileResolver;
            _factorFileProvider = factorFileProvider;
        }

        /// <summary>
        /// Initializes a new instance of the <see cref="BaseDataSubscriptionEnumeratorFactory"/> class
        /// </summary>
        /// <param name="tradableDaysProvider">Function used to provide the tradable dates to be enumerator.
        /// Specify null to default to <see cref="SubscriptionRequest.TradableDays"/></param>
        public BaseDataSubscriptionEnumeratorFactory(Func<SubscriptionRequest, IEnumerable<DateTime>> tradableDaysProvider = null)
        {
            _tradableDaysProvider = tradableDaysProvider ?? (request => request.TradableDays);
        }

        /// <summary>
        /// Creates an enumerator to read the specified request
        /// </summary>
        /// <param name="request">The subscription request to be read</param>
        /// <param name="dataFileProvider">Provider used to get data when it is not present on disk</param>
        /// <returns>An enumerator reading the subscription request</returns>
        public IEnumerator<BaseData> CreateEnumerator(SubscriptionRequest request, IDataFileProvider dataFileProvider)
        {
            var sourceFactory = (BaseData)Activator.CreateInstance(request.Configuration.Type);

<<<<<<< HEAD
            return (
                from date in _tradableDaysProvider(request)
                let source = sourceFactory.GetSource(request.Configuration, date, false)
                let factory = SubscriptionDataSourceReader.ForSource(source, dataFileProvider, request.Configuration, date, false)
                let entriesForDate = factory.Read(source)
                from entry in entriesForDate
                select entry
                )
                .GetEnumerator();
=======
            foreach (var date in _tradableDaysProvider(request))
            {
                var currentSymbol = request.Configuration.MappedSymbol;
                request.Configuration.MappedSymbol = GetMappedSymbol(request, date);
                var source = sourceFactory.GetSource(request.Configuration, date, false);
                request.Configuration.MappedSymbol = currentSymbol;
                var factory = SubscriptionDataSourceReader.ForSource(source, request.Configuration, date, false);
                var entriesForDate = factory.Read(source);
                foreach(var entry in entriesForDate)
                {
                    yield return entry;
                }
            }
        }
        private string GetMappedSymbol(SubscriptionRequest request, DateTime date)
        {
            var config = request.Configuration;
            var mapFile = config.Symbol.HasUnderlying ?
                    _mapFileResolver.ResolveMapFile(config.Symbol.Underlying.ID.Symbol, config.Symbol.Underlying.ID.Date) :
                    _mapFileResolver.ResolveMapFile(config.Symbol.ID.Symbol, config.Symbol.ID.Date);

            return mapFile.GetMappedSymbol(date);
>>>>>>> 391e42de
        }
    }
}<|MERGE_RESOLUTION|>--- conflicted
+++ resolved
@@ -19,10 +19,7 @@
 using System.Linq;
 using QuantConnect.Data;
 using QuantConnect.Data.UniverseSelection;
-<<<<<<< HEAD
-=======
 using QuantConnect.Data.Auxiliary;
->>>>>>> 391e42de
 using QuantConnect.Interfaces;
 
 namespace QuantConnect.Lean.Engine.DataFeeds.Enumerators.Factories
@@ -69,24 +66,13 @@
         {
             var sourceFactory = (BaseData)Activator.CreateInstance(request.Configuration.Type);
 
-<<<<<<< HEAD
-            return (
-                from date in _tradableDaysProvider(request)
-                let source = sourceFactory.GetSource(request.Configuration, date, false)
-                let factory = SubscriptionDataSourceReader.ForSource(source, dataFileProvider, request.Configuration, date, false)
-                let entriesForDate = factory.Read(source)
-                from entry in entriesForDate
-                select entry
-                )
-                .GetEnumerator();
-=======
             foreach (var date in _tradableDaysProvider(request))
             {
                 var currentSymbol = request.Configuration.MappedSymbol;
                 request.Configuration.MappedSymbol = GetMappedSymbol(request, date);
                 var source = sourceFactory.GetSource(request.Configuration, date, false);
                 request.Configuration.MappedSymbol = currentSymbol;
-                var factory = SubscriptionDataSourceReader.ForSource(source, request.Configuration, date, false);
+                var factory = SubscriptionDataSourceReader.ForSource(source, dataFileProvider, request.Configuration, date, false);
                 var entriesForDate = factory.Read(source);
                 foreach(var entry in entriesForDate)
                 {
@@ -102,7 +88,6 @@
                     _mapFileResolver.ResolveMapFile(config.Symbol.ID.Symbol, config.Symbol.ID.Date);
 
             return mapFile.GetMappedSymbol(date);
->>>>>>> 391e42de
         }
     }
 }