﻿<?xml version="1.0" encoding="utf-8"?>
<Project ToolsVersion="12.0" DefaultTargets="Build" xmlns="http://schemas.microsoft.com/developer/msbuild/2003">
  <Import Project="$(MSBuildExtensionsPath)\$(MSBuildToolsVersion)\Microsoft.Common.props" Condition="Exists('$(MSBuildExtensionsPath)\$(MSBuildToolsVersion)\Microsoft.Common.props')" />
  <PropertyGroup>
    <Configuration Condition=" '$(Configuration)' == '' ">Debug</Configuration>
    <Platform Condition=" '$(Platform)' == '' ">AnyCPU</Platform>
    <ProjectGuid>{F15E0E67-E6CA-4BE4-BA36-54D73C5ACC11}</ProjectGuid>
    <OutputType>Library</OutputType>
    <AppDesignerFolder>Properties</AppDesignerFolder>
    <RootNamespace>QuantConnect.Tests</RootNamespace>
    <AssemblyName>QuantConnect.Tests</AssemblyName>
    <TargetFrameworkVersion>v4.5.2</TargetFrameworkVersion>
    <FileAlignment>512</FileAlignment>
    <SolutionDir Condition="$(SolutionDir) == '' Or $(SolutionDir) == '*Undefined*'">..\</SolutionDir>
    <RestorePackages>true</RestorePackages>
    <LangVersion>6</LangVersion>
    <TargetFrameworkProfile />
    <NuGetPackageImportStamp>
    </NuGetPackageImportStamp>
  </PropertyGroup>
  <PropertyGroup Condition=" '$(Configuration)|$(Platform)' == 'Debug|AnyCPU' ">
    <DebugSymbols>true</DebugSymbols>
    <DebugType>full</DebugType>
    <Optimize>false</Optimize>
    <OutputPath>bin\Debug\</OutputPath>
    <DefineConstants>DEBUG;TRACE</DefineConstants>
    <ErrorReport>prompt</ErrorReport>
    <WarningLevel>4</WarningLevel>
    <LangVersion>6</LangVersion>
  </PropertyGroup>
  <PropertyGroup Condition=" '$(Configuration)|$(Platform)' == 'Release|AnyCPU' ">
    <DebugType>pdbonly</DebugType>
    <Optimize>true</Optimize>
    <OutputPath>bin\Release\</OutputPath>
    <DefineConstants>TRACE</DefineConstants>
    <ErrorReport>prompt</ErrorReport>
    <WarningLevel>4</WarningLevel>
    <LangVersion>6</LangVersion>
  </PropertyGroup>
  <ItemGroup>
    <Reference Include="AsyncIO, Version=0.1.25.0, Culture=neutral, PublicKeyToken=44a94435bd6f33f8, processorArchitecture=MSIL">
      <HintPath>..\packages\AsyncIO.0.1.26.0\lib\net40\AsyncIO.dll</HintPath>
    </Reference>
    <Reference Include="Castle.Core, Version=4.1.0.0, Culture=neutral, PublicKeyToken=407dd0808d44fbdc, processorArchitecture=MSIL">
      <HintPath>..\packages\Castle.Core.4.1.0\lib\net45\Castle.Core.dll</HintPath>
    </Reference>
    <Reference Include="CloneExtensions, Version=1.3.0.0, Culture=neutral, processorArchitecture=MSIL">
      <HintPath>..\packages\CloneExtensions.1.3.0\lib\net45\CloneExtensions.dll</HintPath>
    </Reference>
    <Reference Include="CSharpAPI, Version=1.0.0.0, Culture=neutral, processorArchitecture=MSIL">
      <SpecificVersion>False</SpecificVersion>
      <HintPath>..\Brokerages\InteractiveBrokers\CSharpAPI.dll</HintPath>
    </Reference>
    <Reference Include="DotNetZip, Version=1.10.1.0, Culture=neutral, PublicKeyToken=6583c7c814667745, processorArchitecture=MSIL">
      <HintPath>..\packages\DotNetZip.1.10.1\lib\net20\DotNetZip.dll</HintPath>
    </Reference>
    <Reference Include="Moq, Version=4.7.63.0, Culture=neutral, PublicKeyToken=69f491c39445e920, processorArchitecture=MSIL">
      <HintPath>..\packages\Moq.4.7.63\lib\net45\Moq.dll</HintPath>
    </Reference>
    <Reference Include="NetMQ, Version=4.0.0.1, Culture=neutral, PublicKeyToken=a6decef4ddc58b3a, processorArchitecture=MSIL">
      <HintPath>..\packages\NetMQ.4.0.0.1\lib\net40\NetMQ.dll</HintPath>
    </Reference>
    <Reference Include="Newtonsoft.Json, Version=10.0.0.0, Culture=neutral, PublicKeyToken=30ad4fe6b2a6aeed, processorArchitecture=MSIL">
      <HintPath>..\packages\Newtonsoft.Json.10.0.3\lib\net45\Newtonsoft.Json.dll</HintPath>
    </Reference>
    <Reference Include="NodaTime, Version=1.3.0.0, Culture=neutral, PublicKeyToken=4226afe0d9b296d1, processorArchitecture=MSIL">
      <HintPath>..\packages\NodaTime.1.3.4\lib\net35-Client\NodaTime.dll</HintPath>
    </Reference>
    <Reference Include="nunit.framework, Version=2.6.4.14350, Culture=neutral, PublicKeyToken=96d09a1eb7f44a77, processorArchitecture=MSIL">
      <HintPath>..\packages\NUnit.2.6.4\lib\nunit.framework.dll</HintPath>
    </Reference>
    <Reference Include="Python.Runtime, Version=2.4.0.0, Culture=neutral, processorArchitecture=MSIL">
      <HintPath>..\packages\QuantConnect.pythonnet.1.0.4.8\lib\Python.Runtime.dll</HintPath>
    </Reference>
    <Reference Include="QuantConnect.Fxcm, Version=0.0.0.0, Culture=neutral, processorArchitecture=MSIL">
      <SpecificVersion>False</SpecificVersion>
      <HintPath>..\Brokerages\Fxcm\QuantConnect.Fxcm.dll</HintPath>
    </Reference>
    <Reference Include="RestSharp, Version=105.2.3.0, Culture=neutral, processorArchitecture=MSIL">
      <HintPath>..\packages\RestSharp.105.2.3\lib\net45\RestSharp.dll</HintPath>
      <Private>True</Private>
    </Reference>
    <Reference Include="System" />
    <Reference Include="System.ComponentModel.Composition" />
    <Reference Include="System.Core" />
    <Reference Include="System.Drawing" />
    <Reference Include="System.IO.Compression" />
    <Reference Include="System.Runtime.Serialization" />
    <Reference Include="System.ServiceModel" />
    <Reference Include="System.Xml.Linq" />
    <Reference Include="System.Data.DataSetExtensions" />
    <Reference Include="Microsoft.CSharp" />
    <Reference Include="System.Data" />
    <Reference Include="System.Xml" />
    <Reference Include="websocket-sharp, Version=1.0.4.0, Culture=neutral, PublicKeyToken=5660b08a1845a91e, processorArchitecture=MSIL">
      <HintPath>..\packages\WebSocketSharpFork.1.0.4.0\lib\net35\websocket-sharp.dll</HintPath>
      <Private>True</Private>
    </Reference>
    <Reference Include="WebSocket4Net, Version=0.14.1.0, Culture=neutral, PublicKeyToken=eb4e154b696bf72a, processorArchitecture=MSIL">
      <HintPath>..\packages\WebSocket4Net.0.14.1\lib\net45\WebSocket4Net.dll</HintPath>
      <Private>True</Private>
    </Reference>
  </ItemGroup>
  <ItemGroup>
    <Compile Include="..\Common\Properties\SharedAssemblyInfo.cs">
      <Link>Properties\SharedAssemblyInfo.cs</Link>
    </Compile>
    <Compile Include="AlgorithmFactory\LoaderTests.cs" />
    <Compile Include="AlgorithmRunner.cs" />
    <Compile Include="Algorithm\AlgorithmAddDataTests.cs" />
    <Compile Include="Algorithm\AlgorithmInitializeTests.cs" />
    <Compile Include="Algorithm\AlgorithmResolveConsolidatorTests.cs" />
    <Compile Include="Algorithm\AlgorithmSetBrokerageTests.cs" />
    <Compile Include="Algorithm\AlgorithmSetHoldingsTests.cs" />
    <Compile Include="Algorithm\AlgorithmTradingTests.cs" />
    <Compile Include="API\ApiTests.cs" />
    <Compile Include="Brokerages\BrokerageTests.cs" />
    <Compile Include="Brokerages\Fxcm\FxcmBrokerageHistoryProviderTests.cs" />
    <Compile Include="Brokerages\Fxcm\FxcmBrokerageDataQueueHandlerTests.cs" />
    <Compile Include="Brokerages\Fxcm\FxcmBrokerageTests.cs" />
    <Compile Include="Brokerages\Fxcm\FxcmLimitOrderTestParameters.cs" />
    <Compile Include="Brokerages\Fxcm\FxcmStopMarketOrderTestParameters.cs" />
    <Compile Include="Brokerages\Fxcm\FxcmSymbolMapperTests.cs" />
    <Compile Include="Common\Brokerages\GDAXBrokerageModelTests.cs" />
    <Compile Include="Brokerages\GDAX\GDAXBrokerageIntegrationTests.cs" />
    <Compile Include="Brokerages\GDAX\GDAXBrokerageTests.cs" />
    <Compile Include="Brokerages\GDAX\GDAXTestHelpers.cs" />
    <Compile Include="Brokerages\InteractiveBrokers\InteractiveBrokersBrokerageAdditionalTests.cs" />
    <Compile Include="Brokerages\Oanda\OandaBrokerageHistoryProviderTests.cs" />
    <Compile Include="Brokerages\SecurityProvider.cs" />
    <Compile Include="Brokerages\InteractiveBrokers\InteractiveBrokersBrokerageDataQueueHandlerTest.cs" />
    <Compile Include="Brokerages\InteractiveBrokers\InteractiveBrokersOrderTests.cs" />
    <Compile Include="Brokerages\InteractiveBrokers\InteractiveBrokersSymbolMapperTests.cs" />
    <Compile Include="Brokerages\LimitOrderTestParameters.cs" />
    <Compile Include="Brokerages\MarketOrderTestParameters.cs" />
    <Compile Include="Brokerages\Oanda\OandaBrokerageDataQueueHandlerTests.cs" />
    <Compile Include="Brokerages\Oanda\OandaBrokerageTests.cs" />
    <Compile Include="Brokerages\Oanda\OandaSymbolMapperTests.cs" />
    <Compile Include="Brokerages\OrderProvider.cs" />
    <Compile Include="Brokerages\OrderTestParameters.cs" />
    <Compile Include="Brokerages\StopLimitOrderTestParameters.cs" />
    <Compile Include="Brokerages\StopMarketOrderTestParameters.cs" />
    <Compile Include="Brokerages\Tradier\TradierBrokerageHistoryProviderTests.cs" />
    <Compile Include="Brokerages\Tradier\TradierBrokerageSerializationTests.cs" />
    <Compile Include="Brokerages\Tradier\TradierBrokerageTests.cs" />
    <Compile Include="Common\BrokerageNameTests.cs" />
    <Compile Include="Common\CurrenciesTests.cs" />
    <Compile Include="Common\Data\Market\QuoteBarTests.cs" />
    <Compile Include="Common\Data\SubscriptionManagerTests.cs" />
    <Compile Include="Common\Orders\Slippage\SlippageModelsTests.cs" />
    <Compile Include="Common\Securities\BrokerageModelSecurityInitializerTests.cs" />
    <Compile Include="Common\Securities\FutureFilterTests.cs" />
    <Compile Include="Common\Securities\Futures\FuturesExpiryFunctionsTests.cs" />
    <Compile Include="Common\Securities\Futures\FuturesExpiryUtilityFunctionsTests.cs" />
    <Compile Include="Common\Securities\Options\OptionChainProviderTests.cs" />
    <Compile Include="Common\Securities\StandardDeviationOfReturnsVolatilityModelTests.cs" />
    <Compile Include="Common\Data\Auxiliary\LocalDiskFactorFileProviderTests.cs" />
    <Compile Include="Common\Data\Auxiliary\LocalDiskMapFileProviderTests.cs" />
    <Compile Include="Common\Data\Market\BarTests.cs" />
    <Compile Include="Common\Data\Market\TickTests.cs" />
    <Compile Include="Common\Data\Market\TradeBarTests.cs" />
    <Compile Include="Common\Data\QuoteBarConsolidatorTests.cs" />
    <Compile Include="Common\Data\SliceTests.cs" />
    <Compile Include="Common\Data\SubscriptionDataSourceTests.cs" />
    <Compile Include="Common\Data\TickQuoteBarConsolidatorTests.cs" />
    <Compile Include="Common\MarketTests.cs" />
    <Compile Include="Common\Orders\Fills\ImmediateFillModelTests.cs" />
    <Compile Include="Common\Orders\Fills\PartialMarketFillModelTests.cs" />
    <Compile Include="Common\Orders\OrderJsonConverterTests.cs" />
    <Compile Include="Common\Orders\OrderTests.cs" />
    <Compile Include="Common\Parameters\ParameterAttributeTests.cs" />
    <Compile Include="Common\Scheduling\DateRulesTests.cs" />
    <Compile Include="Common\Scheduling\ScheduledEventTests.cs" />
    <Compile Include="Common\Scheduling\TimeRulesTests.cs" />
    <Compile Include="Common\Securities\CashBookTests.cs" />
    <Compile Include="Common\Securities\CashTests.cs" />
    <Compile Include="Common\Securities\Cfd\CfdTests.cs" />
    <Compile Include="Common\Securities\Equity\EquityTransactionModelTests.cs" />
    <Compile Include="Common\Securities\PriceVariationModelsTests.cs" />
    <Compile Include="Common\Securities\Forex\ForexTests.cs" />
    <Compile Include="Common\Securities\Forex\ForexTransactionModelTests.cs" />
    <Compile Include="Common\Securities\DelayedSettlementModelTests.cs" />
    <Compile Include="Common\Securities\ImmediateSettlementModelTests.cs" />
    <Compile Include="Common\Securities\LocalMarketHoursTests.cs" />
    <Compile Include="Common\Securities\MarketHoursDatabaseTests.cs" />
    <Compile Include="Common\Securities\FuturesMarginModelTests.cs" />
    <Compile Include="Common\Securities\OptionMarginModelTests.cs" />
    <Compile Include="Common\Securities\OptionPriceModelTests.cs" />
    <Compile Include="Common\Securities\PatternDayTradingMarginModelTests.cs" />
    <Compile Include="Common\Securities\RelativeStandardDeviationVolatilityModelTests.cs" />
    <Compile Include="Common\Securities\SecurityDatabaseKeyTests.cs" />
    <Compile Include="Common\Securities\SecurityExchangeHoursTests.cs" />
    <Compile Include="Common\Securities\SecurityIdentifierTests.cs" />
    <Compile Include="Common\Securities\SecurityManagerTests.cs" />
    <Compile Include="Common\Securities\MarginCallModelTests.cs" />
    <Compile Include="Common\Securities\SecurityPortfolioModelTests.cs" />
    <Compile Include="Common\Securities\SecurityTests.cs" />
    <Compile Include="Common\Securities\SecurityTransactionModelTests.cs" />
    <Compile Include="Common\Securities\SubscriptionDataConfigTests.cs" />
    <Compile Include="Common\Securities\OptionFilterTests.cs" />
    <Compile Include="Common\Securities\SymbolPropertiesDatabaseTests.cs" />
    <Compile Include="Common\Securities\TradingCalendarTests.cs" />
    <Compile Include="Common\Securities\UniverseManagerTests.cs" />
    <Compile Include="Common\SeriesTests.cs" />
    <Compile Include="Common\SymbolCacheTests.cs" />
    <Compile Include="Common\SymbolRepresentationTests.cs" />
    <Compile Include="Common\SymbolTests.cs" />
    <Compile Include="Common\Statistics\TradeStatisticsTests.cs" />
    <Compile Include="Common\Statistics\TradeBuilderTests.cs" />
    <Compile Include="Common\TimeKeeperTests.cs" />
    <Compile Include="Common\TimeTests.cs" />
    <Compile Include="Common\TimeZoneOffsetProviderTests.cs" />
    <Compile Include="Common\TimeZonesTest.cs" />
    <Compile Include="Common\Util\BusyBlockingCollectionTests.cs" />
    <Compile Include="Common\Util\ColorJsonConverterTests.cs" />
    <Compile Include="Common\Util\DisposableExtensionsTests.cs" />
    <Compile Include="Common\Util\FactorFileGeneratorTests.cs" />
    <Compile Include="Common\Util\LeanDataPathComponentsTests.cs" />
    <Compile Include="Common\Util\LeanDataTests.cs" />
    <Compile Include="Common\Util\LinqExtensionsTests.cs" />
    <Compile Include="Common\Util\MarketHoursDatabaseJsonConverterTests.cs" />
    <Compile Include="Common\Util\MemoizingEnumerableTests.cs" />
    <Compile Include="Common\Util\ObjectActivatorTests.cs" />
    <Compile Include="Common\Util\ObjectToListJsonConverterTests.cs" />
    <Compile Include="Common\Util\ReaderWriterLockSlimExtensionsTests.cs" />
    <Compile Include="Common\Util\VersionHelperTests.cs" />
    <Compile Include="Common\Util\WhoCalledMeTests.cs" />
    <Compile Include="Common\Util\YahooDataDownloaderTests.cs" />
    <Compile Include="Compression\CompressionTests.cs" />
    <Compile Include="Configuration\ConfigTests.cs" />
    <Compile Include="Engine\BasicOptionAssignmentSimulationTests.cs" />
    <Compile Include="Engine\BrokerageTransactionHandlerTests\BrokerageTransactionHandlerTests.cs" />
    <Compile Include="Engine\DataCacheProviders\SingleEntryDataCacheProviderTests.cs" />
    <Compile Include="Engine\DataFeeds\AlgorithmStub.cs" />
    <Compile Include="Engine\DataFeeds\ApiDataQueueHandlerTests.cs" />
    <Compile Include="Engine\DataFeeds\Auxiliary\MapFileResolverTests.cs" />
    <Compile Include="Engine\DataFeeds\BaseDataExchangeTests.cs" />
    <Compile Include="Engine\DataFeeds\Enumerators\BaseDataCollectionAggregatorEnumeratorTests.cs" />
    <Compile Include="Engine\DataFeeds\Enumerators\EnqueableEnumeratorTests.cs" />
    <Compile Include="Engine\DataFeeds\Enumerators\Factories\FineFundamentalSubscriptionEnumeratorFactoryTests.cs" />
    <Compile Include="Engine\DataFeeds\Enumerators\FastForwardEnumeratorTests.cs" />
    <Compile Include="Engine\DataFeeds\Enumerators\FrontierAwareEnumeratorTests.cs" />
    <Compile Include="Engine\DataFeeds\Enumerators\LiveFillForwardEnumeratorTests.cs" />
    <Compile Include="Engine\DataFeeds\Enumerators\OptionChainUniverseDataCollectionAggregatorEnumeratorTests.cs" />
    <Compile Include="Engine\DataFeeds\Enumerators\QuoteBarFillForwardEnumeratorTests.cs" />
    <Compile Include="Engine\DataFeeds\Enumerators\RateLimitEnumeratorTests.cs" />
    <Compile Include="Engine\DataFeeds\Enumerators\SynchronizingEnumeratorTests.cs" />
    <Compile Include="Engine\DataFeeds\Enumerators\TradeBarBuilderEnumeratorTests.cs" />
    <Compile Include="Engine\DataFeeds\FileSystemDataFeedTests.cs" />
    <Compile Include="Engine\DataFeeds\FillForwardEnumeratorTest.cs" />
    <Compile Include="Engine\DataFeeds\IEXDataQueueHandlerTests.cs" />
    <Compile Include="Engine\DataFeeds\IQFeedRealtimeDataFeedTests.cs" />
    <Compile Include="Engine\DataFeeds\RemoteFileBaseData.cs" />
    <Compile Include="Engine\DataFeeds\RestApiBaseData.cs" />
    <Compile Include="Engine\DataFeeds\FuncDataQueueHandler.cs" />
    <Compile Include="Engine\DataFeeds\LiveTradingDataFeedTests.cs" />
    <Compile Include="Engine\DataFeeds\TimeSliceTests.cs" />
    <Compile Include="Engine\DataFeeds\ZipEntryNameSubsciptionFactoryTests.cs" />
    <Compile Include="Engine\DataProviders\DefaultDataProviderTests.cs" />
    <Compile Include="Engine\DefaultBrokerageMessageHandler.cs" />
    <Compile Include="Engine\FactorFileTests.cs" />
    <Compile Include="Engine\RealTimePriceUpdateTests.cs" />
    <Compile Include="Engine\RealTime\ScheduledEventTests.cs" />
    <Compile Include="Engine\Setup\BrokerageSetupHandlerTests.cs" />
    <Compile Include="Engine\TestResultHandler.cs" />
    <Compile Include="Indicators\AbsolutePriceOscillatorTests.cs" />
    <Compile Include="Indicators\AccelerationBandsTests.cs" />
    <Compile Include="Indicators\AccumulationDistributionOscillatorTests.cs" />
    <Compile Include="Indicators\AccumulationDistributionTests.cs" />
    <Compile Include="Indicators\AverageDirectionalIndexTests.cs" />
    <Compile Include="Indicators\FractalAdaptiveMovingAverageTests.cs" />
    <Compile Include="Indicators\ArnaudLegouxMovingAverageTest.cs" />
    <Compile Include="Indicators\HullMovingAverageTest.cs" />
    <Compile Include="Indicators\KaufmanAdaptiveMovingAverageTests.cs" />
    <Compile Include="Indicators\AverageDirectionalMovementIndexRatingTests.cs" />
    <Compile Include="Indicators\BalanceOfPowerTests.cs" />
    <Compile Include="Indicators\CandlestickPatterns\CandlestickPatternTests.cs" />
    <Compile Include="Indicators\ChandeMomentumOscillatorTests.cs" />
    <Compile Include="Indicators\CommonIndicatorTests.cs" />
    <Compile Include="Indicators\DonchianChannelTest.cs" />
    <Compile Include="Indicators\DoubleExponentialMovingAverageTests.cs" />
    <Compile Include="Indicators\HeikinAshiTests.cs" />
    <Compile Include="Indicators\IchimokuKinkoHyoTests.cs" />
    <Compile Include="Indicators\KeltnerChannelsTests.cs" />
    <Compile Include="Indicators\MassIndexTests.cs" />
    <Compile Include="Indicators\RegressionChannelTest.cs" />
    <Compile Include="Indicators\LeastSquaresMovingAverageTest.cs" />
    <Compile Include="Indicators\LogReturnTests.cs" />
    <Compile Include="Indicators\MidPriceTests.cs" />
    <Compile Include="Indicators\MidPointTests.cs" />
    <Compile Include="Indicators\MomersionTests.cs" />
    <Compile Include="Indicators\NormalizedAverageTrueRangeTests.cs" />
    <Compile Include="Indicators\OnBalanceVolumeTest.cs" />
    <Compile Include="Indicators\ParabolicStopAndReverseTests.cs" />
    <Compile Include="Indicators\PercentagePriceOscillatorTests.cs" />
    <Compile Include="Indicators\FisherTransformTests.cs" />
    <Compile Include="Indicators\SwissArmyKnifeTests.cs" />
    <Compile Include="Indicators\VolumeWeightedAveragePriceIndicatorTests.cs" />
    <Compile Include="Indicators\WindowIdentityTests.cs" />
    <Compile Include="Indicators\T3MovingAverageTests.cs" />
    <Compile Include="Indicators\RateOfChangeRatioTests.cs" />
    <Compile Include="Indicators\TrixTests.cs" />
    <Compile Include="Indicators\TrueRangeTests.cs" />
    <Compile Include="Indicators\TripleExponentialMovingAverageTests.cs" />
    <Compile Include="Indicators\TriangularMovingAverageTests.cs" />
    <Compile Include="Indicators\UltimateOscillatorTests.cs" />
    <Compile Include="Indicators\VarianceTests.cs" />
    <Compile Include="Indicators\WilliamsPercentRTests.cs" />
    <Compile Include="Indicators\RateOfChangePercentTests.cs" />
    <Compile Include="Indicators\RateOfChangeTests.cs" />
    <Compile Include="Indicators\StochasticTests.cs" />
    <Compile Include="Messaging\StreamingMessageHandlerTests.cs" />
    <Compile Include="RegressionTests.cs" />
    <Compile Include="Symbols.cs" />
    <Compile Include="TestExtensions.cs" />
    <Compile Include="Indicators\LinearWeightedMovingAverageTests.cs" />
    <Compile Include="ToolBox\ForexVolume\FxcmVolumeDownloaderTest.cs" />
    <Compile Include="ToolBox\LeanDataReaderTests.cs" />
    <Compile Include="ToolBox\LeanDataWriterTests.cs" />
    <None Include="app.config">
      <SubType>Designer</SubType>
    </None>
    <None Include="RegressionAlgorithms\Test_Cash.cs" />
    <None Include="RegressionAlgorithms\Test_LiveAlgorithm.cs" />
    <None Include="RegressionAlgorithms\Test_MixedAssets.cs" />
    <None Include="RegressionAlgorithms\Test_OnEndOfDay.cs" />
    <None Include="RegressionAlgorithms\Test_SetHolding.cs" />
    <Compile Include="AssemblyInitialize.cs" />
    <Compile Include="Brokerages\InteractiveBrokers\InteractiveBrokersBrokerageFactoryTests.cs" />
    <Compile Include="Brokerages\InteractiveBrokers\InteractiveBrokersBrokerageTests.cs" />
    <Compile Include="Common\Data\BaseDataConsolidatorTests.cs" />
    <Compile Include="Common\Data\DynamicDataConsolidatorTests.cs" />
    <Compile Include="Common\Data\IdentityDataConsolidatorTests.cs" />
    <Compile Include="Common\Data\RenkoConsolidatorTests.cs" />
    <Compile Include="Common\Data\SequentialConsolidatorTests.cs" />
    <Compile Include="Common\Data\TickConsolidatorTests.cs" />
    <Compile Include="Common\Data\TradeBarConsolidatorTests.cs" />
    <Compile Include="Common\OSTests.cs" />
    <Compile Include="Common\Securities\SecurityPortfolioManagerTests.cs" />
    <Compile Include="Common\SeriesSamplerTests.cs" />
    <Compile Include="Common\Util\ComposerTests.cs" />
    <Compile Include="Common\Util\ExpressionBuilderTests.cs" />
    <Compile Include="Common\Util\ExtensionsTests.cs" />
    <Compile Include="Common\Util\FuncTextWriterTests.cs" />
    <Compile Include="Indicators\AroonOscillatorTests.cs" />
    <Compile Include="Indicators\AverageTrueRangeTests.cs" />
    <Compile Include="Indicators\BollingerBandsTests.cs" />
    <Compile Include="Indicators\CommodityChannelIndexTests.cs" />
    <Compile Include="Indicators\CompositeIndicatorTests.cs" />
    <Compile Include="Indicators\ConstantIndicatorTests.cs" />
    <Compile Include="Indicators\DelayTests.cs" />
    <Compile Include="Indicators\ExponentialMovingAverageTests.cs" />
    <Compile Include="Indicators\FunctionalIndicatorTests.cs" />
    <Compile Include="Indicators\IdentityTests.cs" />
    <Compile Include="Indicators\IndicatorTests.cs" />
    <Compile Include="Indicators\MaximumTests.cs" />
    <Compile Include="Indicators\MeanAbsoluteDeviationTests.cs" />
    <Compile Include="Indicators\MinimumTests.cs" />
    <Compile Include="Indicators\MomentumPercentTests.cs" />
    <Compile Include="Indicators\MomentumTests.cs" />
    <Compile Include="Indicators\MoneyFlowIndexTests.cs" />
    <Compile Include="Indicators\MovingAverageConvergenceDivergenceTests.cs" />
    <Compile Include="Indicators\MovingAverageTypeExtensionsTests.cs" />
    <Compile Include="Indicators\RelativeStrengthIndexTests.cs" />
    <Compile Include="Indicators\RollingWindowTests.cs" />
    <Compile Include="Indicators\IndicatorExtensionsTests.cs" />
    <Compile Include="Indicators\SimpleMovingAverageTests.cs" />
    <Compile Include="Indicators\StandardDeviationTests.cs" />
    <Compile Include="Indicators\SumTests.cs" />
    <Compile Include="Indicators\TestHelper.cs" />
    <Compile Include="Logging\FileLogHandlerTests.cs" />
    <Compile Include="Properties\AssemblyInfo.cs" />
    <None Include="packages.config">
      <SubType>Designer</SubType>
    </None>
    <None Include="TestData\20151224_quote_american.zip">
      <CopyToOutputDirectory>PreserveNewest</CopyToOutputDirectory>
    </None>
    <None Include="TestData\CashTestingStrategy.csv">
      <CopyToOutputDirectory>PreserveNewest</CopyToOutputDirectory>
    </None>
    <Content Include="TestData\FuturesExpiryFunctionsTestData.xml">
      <SubType>Designer</SubType>
      <CopyToOutputDirectory>PreserveNewest</CopyToOutputDirectory>
    </Content>
    <Content Include="TestData\eurusd_candle_patterns.txt">
      <CopyToOutputDirectory>PreserveNewest</CopyToOutputDirectory>
    </Content>
    <Content Include="TestData\ewz_candle_patterns.txt">
      <CopyToOutputDirectory>PreserveNewest</CopyToOutputDirectory>
    </Content>
    <Content Include="TestData\gdax_accounts.txt">
      <CopyToOutputDirectory>PreserveNewest</CopyToOutputDirectory>
    </Content>
    <Content Include="TestData\gdax_match.txt">
      <CopyToOutputDirectory>PreserveNewest</CopyToOutputDirectory>
    </Content>
    <Content Include="TestData\gdax_holding.txt">
      <CopyToOutputDirectory>PreserveNewest</CopyToOutputDirectory>
    </Content>
    <Content Include="TestData\gdax_pollTick.txt">
      <CopyToOutputDirectory>PreserveNewest</CopyToOutputDirectory>
    </Content>
    <Content Include="TestData\gdax_orderById.txt">
      <CopyToOutputDirectory>PreserveNewest</CopyToOutputDirectory>
    </Content>
    <Content Include="TestData\gdax_openOrders.txt">
      <CopyToOutputDirectory>PreserveNewest</CopyToOutputDirectory>
    </Content>
    <Content Include="TestData\gdax_ticker.txt">
      <CopyToOutputDirectory>PreserveNewest</CopyToOutputDirectory>
    </Content>
    <Content Include="TestData\gdax_tick.txt">
      <CopyToOutputDirectory>PreserveNewest</CopyToOutputDirectory>
    </Content>
    <Content Include="TestData\SampleMarketHoursDatabase.json">
      <CopyToOutputDirectory>PreserveNewest</CopyToOutputDirectory>
    </Content>
    <Content Include="TestData\frama.txt">
      <CopyToOutputDirectory>PreserveNewest</CopyToOutputDirectory>
    </Content>
    <None Include="TestData\fxVolumeDaily.csv">
      <CopyToOutputDirectory>PreserveNewest</CopyToOutputDirectory>
    </None>
    <None Include="TestData\fxVolumeHourly.csv">
      <CopyToOutputDirectory>PreserveNewest</CopyToOutputDirectory>
    </None>
    <None Include="TestData\fxVolumeMinute.csv">
      <CopyToOutputDirectory>PreserveNewest</CopyToOutputDirectory>
    </None>
    <None Include="TestData\multizip.zip">
      <CopyToOutputDirectory>PreserveNewest</CopyToOutputDirectory>
    </None>
<<<<<<< HEAD
    <Content Include="TestData\gdax_order.txt">
=======
    <Content Include="TestData\spy_acceleration_bands_20_4.txt">
>>>>>>> 12861743
      <CopyToOutputDirectory>PreserveNewest</CopyToOutputDirectory>
    </Content>
    <Content Include="TestData\spy_alma.txt">
      <CopyToOutputDirectory>PreserveNewest</CopyToOutputDirectory>
    </Content>
    <Content Include="TestData\spy_hma.txt">
      <CopyToOutputDirectory>PreserveNewest</CopyToOutputDirectory>
    </Content>
    <Content Include="TestData\spy_mass_index_25.txt">
      <CopyToOutputDirectory>PreserveNewest</CopyToOutputDirectory>
    </Content>
    <None Include="TestData\spy_with_ichimoku.csv">
      <CopyToOutputDirectory>PreserveNewest</CopyToOutputDirectory>
    </None>
    <None Include="TestData\spy_with_keltner.csv">
      <CopyToOutputDirectory>PreserveNewest</CopyToOutputDirectory>
    </None>
  </ItemGroup>
  <ItemGroup>
    <Folder Include="Adapters\" />
    <Folder Include="Tasks\" />
    <Folder Include="UserInterface\" />
  </ItemGroup>
  <ItemGroup>
    <ProjectReference Include="..\Algorithm.CSharp\QuantConnect.Algorithm.CSharp.csproj">
      <Project>{39a81c16-a1e8-425e-a8f2-1433adb80228}</Project>
      <Name>QuantConnect.Algorithm.CSharp</Name>
    </ProjectReference>
    <ProjectReference Include="..\AlgorithmFactory\QuantConnect.AlgorithmFactory.csproj">
      <Project>{e99d056a-b6fb-48d2-9f7c-683c54cebbf9}</Project>
      <Name>QuantConnect.AlgorithmFactory</Name>
    </ProjectReference>
    <ProjectReference Include="..\Algorithm\QuantConnect.Algorithm.csproj">
      <Project>{3240ACA4-BDD4-4D24-AC36-BBB651C39212}</Project>
      <Name>QuantConnect.Algorithm</Name>
    </ProjectReference>
    <ProjectReference Include="..\Api\QuantConnect.Api.csproj">
      <Project>{c5d44209-49a0-4505-a870-043c5ef5fddf}</Project>
      <Name>QuantConnect.Api</Name>
    </ProjectReference>
    <ProjectReference Include="..\Brokerages\QuantConnect.Brokerages.csproj">
      <Project>{2D3E13CF-2D14-4180-A42D-F0A13AF0ADE2}</Project>
      <Name>QuantConnect.Brokerages</Name>
    </ProjectReference>
    <ProjectReference Include="..\Common\QuantConnect.csproj">
      <Project>{2545C0B4-FABB-49C9-8DD1-9AD7EE23F86B}</Project>
      <Name>QuantConnect</Name>
    </ProjectReference>
    <ProjectReference Include="..\Compression\QuantConnect.Compression.csproj">
      <Project>{bc3bc77e-0502-43db-a727-b94f9765d74b}</Project>
      <Name>QuantConnect.Compression</Name>
    </ProjectReference>
    <ProjectReference Include="..\Configuration\QuantConnect.Configuration.csproj">
      <Project>{0AEB4EA3-28C8-476E-89FD-926F06590B4C}</Project>
      <Name>QuantConnect.Configuration</Name>
    </ProjectReference>
    <ProjectReference Include="..\Engine\QuantConnect.Lean.Engine.csproj">
      <Project>{12156f46-d07e-4e3d-ad2b-7409e82ab62f}</Project>
      <Name>QuantConnect.Lean.Engine</Name>
    </ProjectReference>
    <ProjectReference Include="..\Indicators\QuantConnect.Indicators.csproj">
      <Project>{73fb2522-c3ed-4e47-8e3d-afad48a6b888}</Project>
      <Name>QuantConnect.Indicators</Name>
    </ProjectReference>
    <ProjectReference Include="..\Launcher\QuantConnect.Lean.Launcher.csproj">
      <Project>{09e7b916-e58b-4021-bd8b-c10b4446e226}</Project>
      <Name>QuantConnect.Lean.Launcher</Name>
    </ProjectReference>
    <ProjectReference Include="..\Logging\QuantConnect.Logging.csproj">
      <Project>{01911409-86BE-4E7D-9947-DF714138610D}</Project>
      <Name>QuantConnect.Logging</Name>
    </ProjectReference>
    <ProjectReference Include="..\Messaging\QuantConnect.Messaging.csproj">
      <Project>{f2e90e2d-ba25-40e2-b39a-0ba31e68f7f8}</Project>
      <Name>QuantConnect.Messaging</Name>
    </ProjectReference>
    <ProjectReference Include="..\Queues\QuantConnect.Queues.csproj">
      <Project>{d6633172-1368-4df6-9444-825c3e00c819}</Project>
      <Name>QuantConnect.Queues</Name>
    </ProjectReference>
    <ProjectReference Include="..\ToolBox\QuantConnect.ToolBox.csproj">
      <Project>{AC9A142C-B485-44D7-91FF-015C22C43D05}</Project>
      <Name>QuantConnect.ToolBox</Name>
    </ProjectReference>
  </ItemGroup>
  <ItemGroup>
    <Content Include="TestData\spy_10_min.txt">
      <CopyToOutputDirectory>PreserveNewest</CopyToOutputDirectory>
    </Content>
    <Content Include="TestData\spy_ad.txt">
      <CopyToOutputDirectory>PreserveNewest</CopyToOutputDirectory>
    </Content>
    <Content Include="TestData\spy_adxr.txt">
      <CopyToOutputDirectory>PreserveNewest</CopyToOutputDirectory>
    </Content>
    <Content Include="TestData\spy_ad_osc.txt">
      <CopyToOutputDirectory>PreserveNewest</CopyToOutputDirectory>
    </Content>
    <Content Include="TestData\spy_apo.txt">
      <CopyToOutputDirectory>PreserveNewest</CopyToOutputDirectory>
    </Content>
    <Content Include="TestData\spy_aroon_oscillator.txt">
      <CopyToOutputDirectory>PreserveNewest</CopyToOutputDirectory>
    </Content>
    <Content Include="TestData\spy_atr.txt">
      <CopyToOutputDirectory>PreserveNewest</CopyToOutputDirectory>
    </Content>
    <Content Include="TestData\spy_bollinger_bands.txt">
      <CopyToOutputDirectory>PreserveNewest</CopyToOutputDirectory>
    </Content>
    <Content Include="TestData\spy_bop.txt">
      <CopyToOutputDirectory>PreserveNewest</CopyToOutputDirectory>
    </Content>
    <Content Include="TestData\spy_candle_patterns.txt">
      <CopyToOutputDirectory>PreserveNewest</CopyToOutputDirectory>
    </Content>
    <Content Include="TestData\spy_cmo.txt">
      <CopyToOutputDirectory>PreserveNewest</CopyToOutputDirectory>
    </Content>
    <Content Include="TestData\spy_dema.txt">
      <CopyToOutputDirectory>PreserveNewest</CopyToOutputDirectory>
    </Content>
    <Content Include="TestData\spy_heikin_ashi.txt">
      <CopyToOutputDirectory>PreserveNewest</CopyToOutputDirectory>
    </Content>
    <Content Include="TestData\spy_kama.txt">
      <CopyToOutputDirectory>PreserveNewest</CopyToOutputDirectory>
    </Content>
    <Content Include="TestData\spy_logr14.txt">
      <CopyToOutputDirectory>PreserveNewest</CopyToOutputDirectory>
    </Content>
    <Content Include="TestData\spy_max.txt">
      <CopyToOutputDirectory>PreserveNewest</CopyToOutputDirectory>
    </Content>
    <Content Include="TestData\spy_mfi.txt">
      <CopyToOutputDirectory>PreserveNewest</CopyToOutputDirectory>
    </Content>
    <Content Include="TestData\spy_midpoint.txt">
      <CopyToOutputDirectory>PreserveNewest</CopyToOutputDirectory>
    </Content>
    <Content Include="TestData\spy_midprice.txt">
      <CopyToOutputDirectory>PreserveNewest</CopyToOutputDirectory>
    </Content>
    <Content Include="TestData\spy_min.txt">
      <CopyToOutputDirectory>PreserveNewest</CopyToOutputDirectory>
    </Content>
    <Content Include="TestData\spy_natr.txt">
      <CopyToOutputDirectory>PreserveNewest</CopyToOutputDirectory>
    </Content>
    <Content Include="TestData\spy_ohlcv.txt">
      <CopyToOutputDirectory>PreserveNewest</CopyToOutputDirectory>
    </Content>
    <Content Include="TestData\spy_parabolic_SAR.txt">
      <CopyToOutputDirectory>PreserveNewest</CopyToOutputDirectory>
    </Content>
    <Content Include="TestData\spy_ppo.txt">
      <CopyToOutputDirectory>PreserveNewest</CopyToOutputDirectory>
    </Content>
    <Content Include="TestData\spy_swiss.txt">
      <CopyToOutputDirectory>PreserveNewest</CopyToOutputDirectory>
    </Content>
    <Content Include="TestData\spy_t3.txt">
      <CopyToOutputDirectory>PreserveNewest</CopyToOutputDirectory>
    </Content>
    <Content Include="TestData\spy_rocr.txt">
      <CopyToOutputDirectory>PreserveNewest</CopyToOutputDirectory>
    </Content>
    <Content Include="TestData\spy_tr.txt">
      <CopyToOutputDirectory>PreserveNewest</CopyToOutputDirectory>
    </Content>
    <Content Include="TestData\spy_tema.txt">
      <CopyToOutputDirectory>PreserveNewest</CopyToOutputDirectory>
    </Content>
    <Content Include="TestData\spy_trima.txt">
      <CopyToOutputDirectory>PreserveNewest</CopyToOutputDirectory>
    </Content>
    <Content Include="TestData\spy_ultosc.txt">
      <CopyToOutputDirectory>PreserveNewest</CopyToOutputDirectory>
    </Content>
    <Content Include="TestData\spy_trix.txt">
      <CopyToOutputDirectory>PreserveNewest</CopyToOutputDirectory>
    </Content>
    <Content Include="TestData\spy_var.txt">
      <CopyToOutputDirectory>PreserveNewest</CopyToOutputDirectory>
    </Content>
    <Content Include="TestData\spy_with_adx.txt">
      <CopyToOutputDirectory>PreserveNewest</CopyToOutputDirectory>
    </Content>
    <Content Include="TestData\spy_with_cci.txt">
      <CopyToOutputDirectory>PreserveNewest</CopyToOutputDirectory>
    </Content>
    <Content Include="TestData\spy_with_don50.txt">
      <CopyToOutputDirectory>PreserveNewest</CopyToOutputDirectory>
    </Content>
    <Content Include="TestData\spy_with_fisher.txt">
      <CopyToOutputDirectory>PreserveNewest</CopyToOutputDirectory>
    </Content>
    <Content Include="TestData\spy_with_indicators.txt">
      <CopyToOutputDirectory>PreserveNewest</CopyToOutputDirectory>
    </Content>
    <Content Include="TestData\spy_with_obv.txt">
      <CopyToOutputDirectory>PreserveNewest</CopyToOutputDirectory>
    </Content>
    <Content Include="TestData\spy_with_roc50.txt">
      <CopyToOutputDirectory>PreserveNewest</CopyToOutputDirectory>
    </Content>
    <Content Include="TestData\spy_with_rocp50.txt">
      <CopyToOutputDirectory>PreserveNewest</CopyToOutputDirectory>
    </Content>
    <Content Include="TestData\spy_with_stoch12k3.txt">
      <CopyToOutputDirectory>PreserveNewest</CopyToOutputDirectory>
    </Content>
    <Content Include="TestData\spy_with_vwap.txt">
      <CopyToOutputDirectory>PreserveNewest</CopyToOutputDirectory>
    </Content>
    <Content Include="TestData\spy_with_williamsR14.txt">
      <CopyToOutputDirectory>PreserveNewest</CopyToOutputDirectory>
    </Content>
    <Content Include="TestData\test_cash_equity.xml">
      <CopyToOutputDirectory>PreserveNewest</CopyToOutputDirectory>
    </Content>
    <Content Include="TestData\test_cash_fills.xml">
      <CopyToOutputDirectory>PreserveNewest</CopyToOutputDirectory>
    </Content>
    <Content Include="TestData\test_forex_equity.xml">
      <CopyToOutputDirectory>PreserveNewest</CopyToOutputDirectory>
    </Content>
    <Content Include="TestData\test_forex_fills.xml">
      <CopyToOutputDirectory>PreserveNewest</CopyToOutputDirectory>
    </Content>
    <Content Include="TestData\test_forex_fills_jwb_quantity.xml">
      <CopyToOutputDirectory>PreserveNewest</CopyToOutputDirectory>
    </Content>
    <Content Include="TestData\test_forex_fills_mch_quantity.xml">
      <CopyToOutputDirectory>PreserveNewest</CopyToOutputDirectory>
    </Content>
  </ItemGroup>
  <ItemGroup>
    <Service Include="{82A7F48D-3B50-4B1E-B82E-3ADA8210C358}" />
  </ItemGroup>
  <Import Project="$(MSBuildToolsPath)\Microsoft.CSharp.targets" />
  <Import Project="$(SolutionDir)\.nuget\NuGet.targets" Condition="Exists('$(SolutionDir)\.nuget\NuGet.targets')" />
  <Import Project="..\packages\QuantConnect.pythonnet.1.0.4.8\build\QuantConnect.pythonnet.targets" Condition="Exists('..\packages\QuantConnect.pythonnet.1.0.4.8\build\QuantConnect.pythonnet.targets')" />
  <Target Name="EnsureNuGetPackageBuildImports" BeforeTargets="PrepareForBuild">
    <PropertyGroup>
      <ErrorText>This project references NuGet package(s) that are missing on this computer. Use NuGet Package Restore to download them.  For more information, see http://go.microsoft.com/fwlink/?LinkID=322105. The missing file is {0}.</ErrorText>
    </PropertyGroup>
    <Error Condition="!Exists('..\packages\QuantConnect.pythonnet.1.0.4.8\build\QuantConnect.pythonnet.targets')" Text="$([System.String]::Format('$(ErrorText)', '..\packages\QuantConnect.pythonnet.1.0.4.8\build\QuantConnect.pythonnet.targets'))" />
  </Target>
  <!-- To modify your build process, add your task inside one of the targets below and uncomment it. 
       Other similar extension points exist, see Microsoft.Common.targets.
  <Target Name="BeforeBuild">
  </Target>
  <Target Name="AfterBuild">
  </Target>
  -->
</Project><|MERGE_RESOLUTION|>--- conflicted
+++ resolved
@@ -12,7 +12,6 @@
     <TargetFrameworkVersion>v4.5.2</TargetFrameworkVersion>
     <FileAlignment>512</FileAlignment>
     <SolutionDir Condition="$(SolutionDir) == '' Or $(SolutionDir) == '*Undefined*'">..\</SolutionDir>
-    <RestorePackages>true</RestorePackages>
     <LangVersion>6</LangVersion>
     <TargetFrameworkProfile />
     <NuGetPackageImportStamp>
@@ -431,11 +430,10 @@
     <None Include="TestData\multizip.zip">
       <CopyToOutputDirectory>PreserveNewest</CopyToOutputDirectory>
     </None>
-<<<<<<< HEAD
+    <Content Include="TestData\spy_acceleration_bands_20_4.txt">
+      <CopyToOutputDirectory>PreserveNewest</CopyToOutputDirectory>
+    </Content>
     <Content Include="TestData\gdax_order.txt">
-=======
-    <Content Include="TestData\spy_acceleration_bands_20_4.txt">
->>>>>>> 12861743
       <CopyToOutputDirectory>PreserveNewest</CopyToOutputDirectory>
     </Content>
     <Content Include="TestData\spy_alma.txt">
